--- conflicted
+++ resolved
@@ -18,29 +18,12 @@
 app = Flask(__name__)
 app.config['SEND_FILE_MAX_AGE_DEFAULT'] = 0  # Prevent caching of chart images
 
-<<<<<<< HEAD
 # Database configuration
 # DB_CONFIG = f"mssql+pyodbc://{os.getenv('DB_USER')}:{os.getenv('DB_PASS')}@{os.getenv('DB_HOST')}:{os.getenv('DB_PORT')}/{os.getenv('DB_NAME')}?driver=ODBC+Driver+17+for+SQL+Server"
 # engine = create_engine(DB_CONFIG)
 
 DB_CONFIG = f"mssql+pymssql://{os.getenv('DB_USER')}:{os.getenv('DB_PASS')}@{os.getenv('DB_HOST')}:{os.getenv('DB_PORT')}/{os.getenv('DB_NAME')}"
 engine = create_engine(DB_CONFIG)
-=======
-# Database configuration for cloud-hosted SQL Server (Azure SQL)
-DB_CONFIG = {
-    'host': os.getenv('DB_HOST'),  # Use your Azure SQL or cloud server host
-    'user': os.getenv('DB_USER'),  # Your database username
-    'password': os.getenv('DB_PASS'),  # Your database password
-    'database': os.getenv('DB_NAME'),  # Your database name
-    'driver': 'ODBC Driver 17 for SQL Server'  # This driver is cloud-managed
-}
-
-# Cloud-based connection string using pyodbc (ODBC Driver managed by cloud)
-DB_CONNECTION_STRING = f"mssql+pyodbc://{DB_CONFIG['user']}:{DB_CONFIG['password']}@{DB_CONFIG['host']}/{DB_CONFIG['database']}?driver={DB_CONFIG['driver']}"
-
-# Create SQLAlchemy engine with the connection string
-engine = create_engine(DB_CONNECTION_STRING)
->>>>>>> 2518b45d
 
 # Constants
 ITEMS_PER_PAGE = 20  # Number of items per page for pagination
